--- conflicted
+++ resolved
@@ -10,13 +10,12 @@
 mod transaction;
 pub use transaction::{Transaction, TransactionReceipt, TransactionRequest};
 
-<<<<<<< HEAD
+
 mod address_or_bytes;
 pub use address_or_bytes::AddressOrBytes;
-=======
+
 mod i256;
 pub use i256::I256;
->>>>>>> 243fb763
 
 mod bytes;
 pub use self::bytes::Bytes;
